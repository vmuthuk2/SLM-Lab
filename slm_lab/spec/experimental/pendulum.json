--- conflicted
+++ resolved
@@ -8,15 +8,8 @@
         "action_policy": "default",
         "explore_var_spec": null,
         "gamma": 0.95,
-<<<<<<< HEAD
-        "use_gae": true,
-        "lam": 0.956,
-        "use_nstep": false,
-        "num_step_returns": 1,
-=======
         "lam": 0.97,
         "num_step_returns": null,
->>>>>>> 82d895c3
         "entropy_coef_spec": {
           "name": "linear_decay",
           "start_val": 0.02,
@@ -114,15 +107,8 @@
         "action_policy": "default",
         "explore_var_spec": null,
         "gamma": 0.95,
-<<<<<<< HEAD
-        "use_gae": true,
-        "lam": 0.956,
-        "use_nstep": false,
-        "num_step_returns": 1,
-=======
         "lam": 0.97,
         "num_step_returns": null,
->>>>>>> 82d895c3
         "entropy_coef_spec": {
           "name": "linear_decay",
           "start_val": 0.02,
@@ -225,13 +211,7 @@
         "action_policy": "default",
         "explore_var_spec": null,
         "gamma": 0.95,
-<<<<<<< HEAD
-        "use_gae": false,
-        "lam": 0.956,
-        "use_nstep": true,
-=======
         "lam": null,
->>>>>>> 82d895c3
         "num_step_returns": 1,
         "entropy_coef_spec": {
           "name": "linear_decay",
@@ -330,13 +310,7 @@
         "action_policy": "default",
         "explore_var_spec": null,
         "gamma": 0.95,
-<<<<<<< HEAD
-        "use_gae": false,
-        "lam": 0.956,
-        "use_nstep": true,
-=======
         "lam": null,
->>>>>>> 82d895c3
         "num_step_returns": 1,
         "entropy_coef_spec": {
           "name": "linear_decay",
@@ -440,15 +414,8 @@
         "action_policy": "default",
         "explore_var_spec": null,
         "gamma": 0.95,
-<<<<<<< HEAD
-        "use_gae": true,
-        "lam": 0.956,
-        "use_nstep": false,
-        "num_step_returns": 1,
-=======
         "lam": 0.97,
         "num_step_returns": null,
->>>>>>> 82d895c3
         "entropy_coef_spec": {
           "name": "linear_decay",
           "start_val": 0.02,
