{
  "a2c_gae_mlp_separate_mountain_car": {
    "agent": [{
      "name": "A2C",
      "algorithm": {
        "name": "ActorCritic",
        "action_pdtype": "default",
        "action_policy": "default",
        "explore_var_spec": null,
        "gamma": 0.999,
        "lam": 0.97,
        "num_step_returns": null,
        "entropy_coef_spec": {
          "name": "linear_decay",
          "start_val": 0.01,
          "end_val": 0.001,
          "start_step": 100000,
          "end_step": 300000,
        },
        "policy_loss_coef": 1.0,
        "val_loss_coef": 1.0,
        "training_frequency": 1,
        "training_epoch": 4,
        "normalize_state": true
      },
      "memory": {
        "name": "OnPolicyReplay"
      },
      "net": {
        "type": "MLPNet",
        "shared": false,
        "hid_layers": [256, 128],
        "hid_layers_activation": "relu",
        "clip_grad_val": null,
        "use_same_optim": true,
        "actor_optim_spec": {
          "name": "Adam",
          "lr": 0.001,
        },
        "critic_optim_spec": {
          "name": "Adam",
          "lr": 0.001,
        },
        "lr_scheduler_spec": {
          "name": "StepLR",
          "step_size": 50000,
          "gamma": 0.9,
        },
        "gpu": false
      }
    }],
    "env": [{
      "name": "MountainCar-v0",
      "max_t": null,
<<<<<<< HEAD
      "max_total_t": 400000,
      "save_frequency": 25000,
=======
      "max_tick_unit": "epi",
      "max_tick": 2600,
      "save_frequency": 3000
>>>>>>> 835e42c6
    }],
    "body": {
      "product": "outer",
      "num": 1
    },
    "meta": {
      "distributed": false,
      "max_session": 4,
      "max_trial": 95,
      "search": "RandomSearch",
      "resources": {
        "num_cpus": 95
      }
    },
    "search": {
      "agent": [{
        "algorithm": {
          "normalize_state__choice": [true, false],
          "entropy_coef_spec": {
            "end_step__choice": [150000, 175000, 200000, 225000, 250000]
          },
          "training_frequency__choice": [1, 2, 3],
          "training_epoch__choice": [2, 4, 8],
          "lam__uniform": [0.8, 1.0],
        },
        "net": {
          "polyak_coef__choice": [0.9, 0.95, 0.99, 0.995, 0.999],
          "actor_optim_spec": {
            "lr__uniform": [0.001, 0.05]
          },
        }
      }]
    }
  },
  "a2c_gae_rnn_separate_mountain_car": {
    "agent": [{
      "name": "A2C",
      "algorithm": {
        "name": "ActorCritic",
        "action_pdtype": "default",
        "action_policy": "default",
        "explore_var_spec": null,
        "gamma": 0.999,
        "lam": 0.97,
        "num_step_returns": null,
        "entropy_coef_spec": {
          "name": "linear_decay",
          "start_val": 0.01,
          "end_val": 0.001,
          "start_step": 100000,
          "end_step": 300000,
        },
        "policy_loss_coef": 1.0,
        "val_loss_coef": 1.0,
        "training_frequency": 1,
        "training_epoch": 4,
        "normalize_state": true
      },
      "memory": {
        "name": "OnPolicySeqReplay"
      },
      "net": {
        "type": "RecurrentNet",
        "shared": false,
        "cell_type": "GRU",
        "fc_hid_layers": [256, 128],
        "hid_layers_activation": "relu",
        "rnn_hidden_size": 64,
        "rnn_num_layers": 1,
        "seq_len": 4,
        "clip_grad_val": null,
        "use_same_optim": true,
        "actor_optim_spec": {
          "name": "Adam",
          "lr": 0.001,
        },
        "critic_optim_spec": {
          "name": "Adam",
          "lr": 0.001,
        },
        "lr_scheduler_spec": {
          "name": "StepLR",
          "step_size": 50000,
          "gamma": 0.9,
        },
        "lr_scheduler_spec": {
          "name": "StepLR",
          "step_size": 50000,
          "gamma": 0.9,
        },
        "gpu": false
      }
    }],
    "env": [{
      "name": "MountainCar-v0",
      "max_t": null,
<<<<<<< HEAD
      "max_total_t": 400000,
      "save_frequency": 25000,
=======
      "max_tick_unit": "epi",
      "max_tick": 2600,
      "save_frequency": 3000
>>>>>>> 835e42c6
    }],
    "body": {
      "product": "outer",
      "num": 1
    },
    "meta": {
      "distributed": false,
      "max_session": 4,
      "max_trial": 95,
      "search": "RandomSearch",
      "resources": {
        "num_cpus": 95
      }
    },
    "search": {
      "agent": [{
        "algorithm": {
          "normalize_state__choice": [true, false],
          "entropy_coef_spec": {
            "end_step__choice": [150000, 175000, 200000, 225000, 250000]
          },
          "training_frequency__choice": [1, 2, 3],
          "training_epoch__choice": [2, 4, 8],
          "lam__uniform": [0.8, 1.0],
        },
        "net": {
          "polyak_coef__choice": [0.9, 0.95, 0.99, 0.995, 0.999],
          "actor_optim_spec": {
            "lr__uniform": [0.001, 0.05]
          },
        }
      }]
    }
  },
  "a2c_nstep_mlp_separate_mountain_car": {
    "agent": [{
      "name": "A2C",
      "algorithm": {
        "name": "ActorCritic",
        "action_pdtype": "default",
        "action_policy": "default",
        "explore_var_spec": null,
        "gamma": 0.999,
        "lam": null,
        "num_step_returns": 1,
        "entropy_coef_spec": {
          "name": "linear_decay",
          "start_val": 0.01,
          "end_val": 0.001,
          "start_step": 100000,
          "end_step": 300000,
        },
        "policy_loss_coef": 1.0,
        "val_loss_coef": 1.0,
        "training_frequency": 1,
        "training_epoch": 4,
        "normalize_state": true
      },
      "memory": {
        "name": "OnPolicyReplay"
      },
      "net": {
        "type": "MLPNet",
        "shared": false,
        "hid_layers": [256, 128],
        "hid_layers_activation": "relu",
        "clip_grad_val": null,
        "use_same_optim": true,
        "actor_optim_spec": {
          "name": "Adam",
          "lr": 0.001,
        },
        "critic_optim_spec": {
          "name": "Adam",
          "lr": 0.001,
        },
        "lr_scheduler_spec": {
          "name": "StepLR",
          "step_size": 50000,
          "gamma": 0.9,
        },
        "gpu": false
      }
    }],
    "env": [{
      "name": "MountainCar-v0",
      "max_t": null,
<<<<<<< HEAD
      "max_total_t": 400000,
      "save_frequency": 25000,
=======
      "max_tick_unit": "epi",
      "max_tick": 2600,
      "save_frequency": 3000
>>>>>>> 835e42c6
    }],
    "body": {
      "product": "outer",
      "num": 1
    },
    "meta": {
      "distributed": false,
      "max_session": 4,
      "max_trial": 95,
      "search": "RandomSearch",
      "resources": {
        "num_cpus": 95
      }
    },
    "search": {
      "agent": [{
        "algorithm": {
          "normalize_state__choice": [true, false],
          "entropy_coef_spec": {
            "end_step__choice": [150000, 175000, 200000, 225000, 250000]
          },
          "training_frequency__choice": [1, 2, 3],
          "training_epoch__choice": [2, 4, 8],
          "num_step_returns__choice": [1, 2, 3, 5, 10],
        },
        "net": {
          "polyak_coef__choice": [0.9, 0.95, 0.99, 0.995, 0.999],
          "actor_optim_spec": {
            "lr__uniform": [0.001, 0.05]
          },
        }
      }]
    }
  },
  "a2c_nstep_rnn_separate_mountain_car": {
    "agent": [{
      "name": "A2C",
      "algorithm": {
        "name": "ActorCritic",
        "action_pdtype": "default",
        "action_policy": "default",
        "explore_var_spec": null,
        "gamma": 0.999,
        "lam": null,
        "num_step_returns": 1,
        "entropy_coef_spec": {
          "name": "linear_decay",
          "start_val": 0.01,
          "end_val": 0.001,
          "start_step": 100000,
          "end_step": 300000,
        },
        "policy_loss_coef": 1.0,
        "val_loss_coef": 1.0,
        "training_frequency": 1,
        "training_epoch": 4,
        "normalize_state": true
      },
      "memory": {
        "name": "OnPolicySeqReplay"
      },
      "net": {
        "type": "RecurrentNet",
        "shared": false,
        "cell_type": "GRU",
        "fc_hid_layers": [256, 128],
        "hid_layers_activation": "relu",
        "rnn_hidden_size": 64,
        "rnn_num_layers": 1,
        "seq_len": 4,
        "clip_grad_val": null,
        "use_same_optim": true,
        "actor_optim_spec": {
          "name": "Adam",
          "lr": 0.001,
        },
        "critic_optim_spec": {
          "name": "Adam",
          "lr": 0.001,
        },
        "lr_scheduler_spec": {
          "name": "StepLR",
          "step_size": 50000,
          "gamma": 0.9,
        },
        "gpu": false
      }
    }],
    "env": [{
      "name": "MountainCar-v0",
      "max_t": null,
<<<<<<< HEAD
      "max_total_t": 400000,
      "save_frequency": 25000,
=======
      "max_tick_unit": "epi",
      "max_tick": 2600,
      "save_frequency": 3000
>>>>>>> 835e42c6
    }],
    "body": {
      "product": "outer",
      "num": 1
    },
    "meta": {
      "distributed": false,
      "max_session": 4,
      "max_trial": 95,
      "search": "RandomSearch",
      "resources": {
        "num_cpus": 95
      }
    },
    "search": {
      "agent": [{
        "algorithm": {
          "normalize_state__choice": [true, false],
          "entropy_coef_spec": {
            "end_step__choice": [150000, 175000, 200000, 225000, 250000]
          },
          "training_frequency__choice": [1, 2, 3],
          "training_epoch__choice": [2, 4, 8],
          "num_step_returns__choice": [1, 2, 3, 5, 10],
        },
        "net": {
          "polyak_coef__choice": [0.9, 0.95, 0.99, 0.995, 0.999],
          "actor_optim_spec": {
            "lr__uniform": [0.001, 0.05]
          },
        }
      }]
    }
  },
  "dqn_boltzmann_mountain_car": {
    "agent": [{
      "name": "DQN",
      "algorithm": {
        "name": "DQN",
        "action_pdtype": "Argmax",
        "action_policy": "boltzmann",
        "explore_var_spec": {
          "name": "linear_decay",
          "start_val": 5.0,
          "end_val": 0.05,
          "start_step": 0,
          "end_step": 80000,
        },
        "gamma": 0.999,
        "training_batch_epoch": 3,
        "training_epoch": 4,
        "training_frequency": 4,
        "training_start_step": 32,
        "normalize_state": false
      },
      "memory": {
        "name": "Replay",
        "batch_size": 32,
        "max_size": 100000,
        "use_cer": false,
        "concat_len": 4,
      },
      "net": {
        "type": "MLPNet",
        "hid_layers": [256, 128],
        "hid_layers_activation": "relu",
        "clip_grad_val": null,
        "loss_spec": {
          "name": "MSELoss"
        },
        "optim_spec": {
          "name": "Adam",
          "lr": 0.001,
        },
        "lr_scheduler_spec": {
          "name": "StepLR",
          "step_size": 50000,
          "gamma": 0.9,
        },
        "update_type": "polyak",
        "update_frequency": 200,
        "polyak_coef": 0.8,
        "gpu": false,
      }
    }],
    "env": [{
      "name": "MountainCar-v0",
      "max_t": null,
<<<<<<< HEAD
      "max_total_t": 400000,
      "save_frequency": 25000,
=======
      "max_tick_unit": "epi",
      "max_tick": 1400,
      "save_frequency": 1600
>>>>>>> 835e42c6
    }],
    "body": {
      "product": "outer",
      "num": 1
    },
    "meta": {
      "distributed": false,
      "max_session": 4,
      "max_trial": 95,
      "search": "RandomSearch",
      "resources": {
        "num_cpus": 95
      }
    },
    "search": {
      "agent": [{
        "algorithm": {
          "normalize_state__choice": [true, false],
          "explore_var_spec": {
            "end_step__choice": [20000, 40000, 80000, 100000, 120000]
          },
          "training_epoch__choice": [2, 4, 8],
          "training_batch_epoch__choice": [2, 3, 4],
        },
        "memory": {
          "batch_size__choice": [32, 64, 128],
        },
        "net": {
          "polyak_coef__choice": [0.9, 0.95, 0.99, 0.995, 0.999],
          "optim_spec": {
            "lr__uniform": [0.001, 0.05]
          },
        }
      }]
    }
  },
  "drqn_boltzmann_mountain_car": {
    "agent": [{
      "name": "DQN",
      "algorithm": {
        "name": "DQN",
        "action_pdtype": "Argmax",
        "action_policy": "boltzmann",
        "explore_var_spec": {
          "name": "linear_decay",
          "start_val": 5.0,
          "end_val": 0.05,
          "start_step": 0,
          "end_step": 80000,
        },
        "gamma": 0.999,
        "training_batch_epoch": 3,
        "training_epoch": 4,
        "training_frequency": 4,
        "training_start_step": 32,
        "normalize_state": true
      },
      "memory": {
        "name": "SeqReplay",
        "batch_size": 32,
        "max_size": 100000,
        "use_cer": false,
        "concat_len": 4,
      },
      "net": {
        "type": "RecurrentNet",
        "cell_type": "GRU",
        "fc_hid_layers": [256, 128],
        "hid_layers_activation": "relu",
        "rnn_hidden_size": 64,
        "rnn_num_layers": 1,
        "seq_len": 4,
        "clip_grad_val": null,
        "loss_spec": {
          "name": "MSELoss"
        },
        "optim_spec": {
          "name": "Adam",
          "lr": 0.001,
        },
        "lr_scheduler_spec": {
          "name": "StepLR",
          "step_size": 50000,
          "gamma": 0.9,
        },
        "update_type": "polyak",
        "update_frequency": 200,
        "polyak_coef": 0,
        "gpu": false
      }
    }],
    "env": [{
      "name": "MountainCar-v0",
      "max_t": null,
<<<<<<< HEAD
      "max_total_t": 400000,
      "save_frequency": 25000,
=======
      "max_tick_unit": "epi",
      "max_tick": 1400,
      "save_frequency": 1600
>>>>>>> 835e42c6
    }],
    "body": {
      "product": "outer",
      "num": 1
    },
    "meta": {
      "distributed": false,
      "max_session": 4,
      "max_trial": 95,
      "search": "RandomSearch",
      "resources": {
        "num_cpus": 95
      }
    },
    "search": {
      "agent": [{
        "algorithm": {
          "normalize_state__choice": [true, false],
          "explore_var_spec": {
            "end_step__choice": [20000, 40000, 80000, 100000, 120000]
          },
          "training_epoch__choice": [2, 4, 8],
          "training_batch_epoch__choice": [2, 3, 4],
        },
        "memory": {
          "batch_size__choice": [32, 64, 128],
        },
        "net": {
          "polyak_coef__choice": [0.9, 0.95, 0.99, 0.995, 0.999],
          "optim_spec": {
            "lr__uniform": [0.001, 0.05]
          },
        }
      }]
    }
  },
  "ddqn_boltzmann_mountain_car": {
    "agent": [{
      "name": "DoubleDQN",
      "algorithm": {
        "name": "DoubleDQN",
        "action_pdtype": "Argmax",
        "action_policy": "boltzmann",
        "explore_var_spec": {
          "name": "linear_decay",
          "start_val": 5.0,
          "end_val": 0.05,
          "start_step": 0,
          "end_step": 80000,
        },
        "gamma": 0.999,
        "training_batch_epoch": 4,
        "training_epoch": 4,
        "training_frequency": 4,
        "training_start_step": 32,
        "normalize_state": false
      },
      "memory": {
        "name": "Replay",
        "batch_size": 32,
        "max_size": 100000,
        "use_cer": false,
        "concat_len": 4,
      },
      "net": {
        "type": "MLPNet",
        "hid_layers": [256, 128],
        "hid_layers_activation": "relu",
        "clip_grad_val": null,
        "loss_spec": {
          "name": "MSELoss"
        },
        "optim_spec": {
          "name": "Adam",
          "lr": 0.001,
        },
        "lr_scheduler_spec": {
          "name": "StepLR",
          "step_size": 50000,
          "gamma": 0.9,
        },
        "update_type": "polyak",
        "update_frequency": 200,
        "polyak_coef": 0.8,
        "gpu": false,
        "training_epoch": 8
      }
    }],
    "env": [{
      "name": "MountainCar-v0",
      "max_t": null,
<<<<<<< HEAD
      "max_total_t": 400000,
      "save_frequency": 25000,
=======
      "max_tick_unit": "epi",
      "max_tick": 1400,
      "save_frequency": 1600
>>>>>>> 835e42c6
    }],
    "body": {
      "product": "outer",
      "num": 1
    },
    "meta": {
      "distributed": false,
      "max_session": 4,
      "max_trial": 95,
      "search": "RandomSearch",
      "resources": {
        "num_cpus": 95
      }
    },
    "search": {
      "agent": [{
        "algorithm": {
          "normalize_state__choice": [true, false],
          "explore_var_spec": {
            "end_step__choice": [20000, 40000, 80000, 100000, 120000]
          },
          "training_epoch__choice": [2, 4, 8],
          "training_batch_epoch__choice": [2, 3, 4],
        },
        "memory": {
          "batch_size__choice": [32, 64, 128],
        },
        "net": {
          "polyak_coef__choice": [0.9, 0.95, 0.99, 0.995, 0.999],
          "optim_spec": {
            "lr__uniform": [0.001, 0.05]
          },
        }
      }]
    }
  },
  "ddrqn_boltzmann_mountain_car": {
    "agent": [{
      "name": "DoubleDQN",
      "algorithm": {
        "name": "DoubleDQN",
        "action_pdtype": "Argmax",
        "action_policy": "boltzmann",
        "explore_var_spec": {
          "name": "linear_decay",
          "start_val": 5.0,
          "end_val": 0.05,
          "start_step": 0,
          "end_step": 80000,
        },
        "gamma": 0.999,
        "training_batch_epoch": 4,
        "training_epoch": 4,
        "training_frequency": 4,
        "training_start_step": 32,
        "normalize_state": true
      },
      "memory": {
        "name": "SeqReplay",
        "batch_size": 32,
        "max_size": 100000,
        "use_cer": false,
        "concat_len": 4,
      },
      "net": {
        "type": "RecurrentNet",
        "cell_type": "GRU",
        "fc_hid_layers": [256, 128],
        "hid_layers_activation": "relu",
        "rnn_hidden_size": 64,
        "rnn_num_layers": 1,
        "seq_len": 4,
        "clip_grad_val": null,
        "loss_spec": {
          "name": "MSELoss"
        },
        "optim_spec": {
          "name": "Adam",
          "lr": 0.001,
        },
        "lr_scheduler_spec": {
          "name": "StepLR",
          "step_size": 50000,
          "gamma": 0.9,
        },
        "update_type": "polyak",
        "update_frequency": 200,
        "polyak_coef": 0,
        "gpu": false
      }
    }],
    "env": [{
      "name": "MountainCar-v0",
      "max_t": null,
<<<<<<< HEAD
      "max_total_t": 400000,
      "save_frequency": 25000,
=======
      "max_tick_unit": "epi",
      "max_tick": 1400,
      "save_frequency": 1600
>>>>>>> 835e42c6
    }],
    "body": {
      "product": "outer",
      "num": 1
    },
    "meta": {
      "distributed": false,
      "max_session": 4,
      "max_trial": 95,
      "search": "RandomSearch",
      "resources": {
        "num_cpus": 95
      }
    },
    "search": {
      "agent": [{
        "algorithm": {
          "normalize_state__choice": [true, false],
          "explore_var_spec": {
            "end_step__choice": [20000, 40000, 80000, 100000, 120000]
          },
          "training_epoch__choice": [2, 4, 8],
          "training_batch_epoch__choice": [2, 3, 4],
        },
        "memory": {
          "batch_size__choice": [32, 64, 128],
        },
        "net": {
          "polyak_coef__choice": [0.9, 0.95, 0.99, 0.995, 0.999],
          "optim_spec": {
            "lr__uniform": [0.001, 0.05]
          },
        }
      }]
    }
  },
}<|MERGE_RESOLUTION|>--- conflicted
+++ resolved
@@ -52,14 +52,9 @@
     "env": [{
       "name": "MountainCar-v0",
       "max_t": null,
-<<<<<<< HEAD
-      "max_total_t": 400000,
+      "max_tick": 400000,
+      "max_tick_unit": "total_t",
       "save_frequency": 25000,
-=======
-      "max_tick_unit": "epi",
-      "max_tick": 2600,
-      "save_frequency": 3000
->>>>>>> 835e42c6
     }],
     "body": {
       "product": "outer",
@@ -156,14 +151,9 @@
     "env": [{
       "name": "MountainCar-v0",
       "max_t": null,
-<<<<<<< HEAD
-      "max_total_t": 400000,
+      "max_tick": 400000,
+      "max_tick_unit": "total_t",
       "save_frequency": 25000,
-=======
-      "max_tick_unit": "epi",
-      "max_tick": 2600,
-      "save_frequency": 3000
->>>>>>> 835e42c6
     }],
     "body": {
       "product": "outer",
@@ -251,14 +241,9 @@
     "env": [{
       "name": "MountainCar-v0",
       "max_t": null,
-<<<<<<< HEAD
-      "max_total_t": 400000,
+      "max_tick": 400000,
+      "max_tick_unit": "total_t",
       "save_frequency": 25000,
-=======
-      "max_tick_unit": "epi",
-      "max_tick": 2600,
-      "save_frequency": 3000
->>>>>>> 835e42c6
     }],
     "body": {
       "product": "outer",
@@ -350,14 +335,9 @@
     "env": [{
       "name": "MountainCar-v0",
       "max_t": null,
-<<<<<<< HEAD
-      "max_total_t": 400000,
+      "max_tick": 400000,
+      "max_tick_unit": "total_t",
       "save_frequency": 25000,
-=======
-      "max_tick_unit": "epi",
-      "max_tick": 2600,
-      "save_frequency": 3000
->>>>>>> 835e42c6
     }],
     "body": {
       "product": "outer",
@@ -446,14 +426,9 @@
     "env": [{
       "name": "MountainCar-v0",
       "max_t": null,
-<<<<<<< HEAD
-      "max_total_t": 400000,
+      "max_tick": 400000,
+      "max_tick_unit": "total_t",
       "save_frequency": 25000,
-=======
-      "max_tick_unit": "epi",
-      "max_tick": 1400,
-      "save_frequency": 1600
->>>>>>> 835e42c6
     }],
     "body": {
       "product": "outer",
@@ -548,14 +523,9 @@
     "env": [{
       "name": "MountainCar-v0",
       "max_t": null,
-<<<<<<< HEAD
-      "max_total_t": 400000,
+      "max_tick": 400000,
+      "max_tick_unit": "total_t",
       "save_frequency": 25000,
-=======
-      "max_tick_unit": "epi",
-      "max_tick": 1400,
-      "save_frequency": 1600
->>>>>>> 835e42c6
     }],
     "body": {
       "product": "outer",
@@ -647,14 +617,9 @@
     "env": [{
       "name": "MountainCar-v0",
       "max_t": null,
-<<<<<<< HEAD
-      "max_total_t": 400000,
+      "max_tick": 400000,
+      "max_tick_unit": "total_t",
       "save_frequency": 25000,
-=======
-      "max_tick_unit": "epi",
-      "max_tick": 1400,
-      "save_frequency": 1600
->>>>>>> 835e42c6
     }],
     "body": {
       "product": "outer",
@@ -749,14 +714,9 @@
     "env": [{
       "name": "MountainCar-v0",
       "max_t": null,
-<<<<<<< HEAD
-      "max_total_t": 400000,
+      "max_tick": 400000,
+      "max_tick_unit": "total_t",
       "save_frequency": 25000,
-=======
-      "max_tick_unit": "epi",
-      "max_tick": 1400,
-      "save_frequency": 1600
->>>>>>> 835e42c6
     }],
     "body": {
       "product": "outer",
