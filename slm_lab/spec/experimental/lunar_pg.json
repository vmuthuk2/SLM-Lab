{
  "reinforce_mlp_lunar": {
    "agent": [{
      "name": "Reinforce",
      "algorithm": {
        "name": "Reinforce",
        "action_pdtype": "default",
        "action_policy": "default",
        "explore_var_spec": null,
        "gamma": 0.993,
        "entropy_coef_spec": {
          "name": "linear_decay",
          "start_val": 0.01,
          "end_val": 0.001,
          "start_step": 30000,
          "end_step": 40000,
        },
        "training_frequency": 2,
        "normalize_state": true
      },
      "memory": {
        "name": "OnPolicyReplay"
      },
      "net": {
        "type": "MLPNet",
        "hid_layers": [400, 200],
        "hid_layers_activation": "selu",
        "clip_grad_val": null,
        "loss_spec": {
          "name": "MSELoss"
        },
        "optim_spec": {
          "name": "Adam",
          "lr": 0.008
        },
        "lr_scheduler_spec": {
          "name": "MultiStepLR",
          "milestones": [80000],
          "gamma": 0.9,
        },
        "gpu": true
      }
    }],
    "env": [{
      "name": "LunarLander-v2",
      "max_t": null,
      "max_tick_unit": "total_t",
      "max_tick": 400000,
      "save_frequency": 20000,
    }],
    "body": {
      "product": "outer",
      "num": 1
    },
    "meta": {
      "distributed": false,
      "max_session": 4,
      "max_trial": 95,
      "search": "RandomSearch",
      "resources": {
        "num_cpus": 95,
      }
    },
    "search": {
      "agent": [{
        "algorithm": {
          "entropy_coef_spec": {
            "start_step__choice": [30000, 40000],
            "end_step__choice": [45000, 50000, 55000, 60000, 70000],
          },
          "training_epoch__choice": [4, 6, 8],
        },
        "net": {
          "init_fn__choice": [null, "xavier_uniform_", "orthogonal_"],
          "lr_scheduler_spec": {
            "milestones__choice": [
              [35000],
              [40000],
              [45000],
              [50000]
            ],
            "gamma__choice": [0.1, 0.25]
          },
          "actor_optim_spec": {
            "name__choice": ["Adam", "RMSprop"],
          },
        }
      }]
    }
  },
  "reinforce_rnn_lunar": {
    "agent": [{
      "name": "Reinforce",
      "algorithm": {
        "name": "Reinforce",
        "action_pdtype": "default",
        "action_policy": "default",
        "explore_var_spec": null,
        "gamma": 0.993,
        "entropy_coef_spec": {
          "name": "linear_decay",
          "start_val": 0.01,
          "end_val": 0.001,
          "start_step": 30000,
          "end_step": 40000,
        },
        "training_frequency": 2,
        "normalize_state": true
      },
      "memory": {
        "name": "OnPolicySeqReplay"
      },
      "net": {
        "type": "RecurrentNet",
        "cell_type": "GRU",
        "fc_hid_layers": [256, 128],
        "hid_layers_activation": "relu",
        "rnn_hidden_size": 64,
        "rnn_num_layers": 1,
        "seq_len": 4,
        "clip_grad_val": null,
        "loss_spec": {
          "name": "MSELoss"
        },
        "optim_spec": {
          "name": "Adam",
          "lr": 0.008,
        },
        "lr_scheduler_spec": {
          "name": "MultiStepLR",
          "milestones": [80000],
          "gamma": 0.9,
        },
        "gpu": true
      }
    }],
    "env": [{
      "name": "LunarLander-v2",
      "max_t": null,
      "max_tick_unit": "total_t",
      "max_tick": 400000,
      "save_frequency": 20000,
    }],
    "body": {
      "product": "outer",
      "num": 1
    },
    "meta": {
      "distributed": false,
      "max_session": 4,
      "max_trial": 95,
      "search": "RandomSearch",
      "resources": {
        "num_cpus": 95,
      }
    },
    "search": {
      "agent": [{
        "algorithm": {
          "entropy_coef_spec": {
            "start_step__choice": [30000, 40000],
            "end_step__choice": [45000, 50000, 55000, 60000, 70000],
          },
          "training_epoch__choice": [4, 6, 8],
        },
        "net": {
          "init_fn__choice": [null, "xavier_uniform_", "orthogonal_"],
          "lr_scheduler_spec": {
            "milestones__choice": [
              [35000],
              [40000],
              [45000],
              [50000]
            ],
            "gamma__choice": [0.1, 0.25]
          },
          "actor_optim_spec": {
            "name__choice": ["Adam", "RMSprop"],
          },
        }
      }]
    }
  },
  "a2c_gae_mlp_separate_lunar": {
    "agent": [{
      "name": "A2C",
      "algorithm": {
        "name": "ActorCritic",
        "action_pdtype": "default",
        "action_policy": "default",
        "explore_var_spec": null,
        "gamma": 0.993,
        "lam": 0.921,
        "num_step_returns": null,
        "entropy_coef_spec": {
          "name": "linear_decay",
          "start_val": 0.01,
          "end_val": 0.001,
          "start_step": 30000,
          "end_step": 40000,
        },
        "policy_loss_coef": 1.0,
        "val_loss_coef": 1.0,
        "training_frequency": 2,
        "training_epoch": 8,
        "normalize_state": true
      },
      "memory": {
        "name": "OnPolicyReplay"
      },
      "net": {
        "type": "MLPNet",
        "shared": false,
        "hid_layers": [400, 200],
        "hid_layers_activation": "relu",
        "clip_grad_val": null,
        "use_same_optim": false,
        "init_fn": null,
        "actor_optim_spec": {
          "name": "Adam",
          "lr": 0.008,
        },
        "critic_optim_spec": {
          "name": "Adam",
          "lr": 0.008,
        },
        "lr_scheduler_spec": {
          "name": "MultiStepLR",
          "milestones": [80000],
          "gamma": 0.25,
        },
        "gpu": true
      }
    }],
    "env": [{
      "name": "LunarLander-v2",
      "max_t": null,
      "max_tick_unit": "total_t",
      "max_tick": 400000,
      "save_frequency": 20000,
    }],
    "body": {
      "product": "outer",
      "num": 1
    },
    "meta": {
      "distributed": false,
<<<<<<< HEAD
      "graph_x": "total_t",
      "max_session": 4,
=======
      "max_session": 2,
>>>>>>> 835e42c6
      "max_trial": 95,
      "search": "RandomSearch",
      "resources": {
        "num_cpus": 95,
      }
    },
    "search": {
      "agent": [{
        "algorithm": {
          "entropy_coef_spec": {
            "end_step__choice": [50000, 60000, 70000, 80000, 90000],
          },
          "training_frequency__choice": [1, 2, 3],
          "training_epoch__choice": [3, 4, 5, 6, 7, 8],
        },
        "net": {
          "lr_scheduler_spec": {
            "milestones__choice": [
              [35000],
              [40000],
              [45000],
              [50000],
              [60000],
              [35000, 70000],
              [40000, 80000],
              [45000, 90000]
            ],
          },
          "actor_optim_spec": {
            "name__choice": ["Adam", "RMSprop"],
          },
        }
      }]
    }
  },
  "a2c_gae_rnn_separate_lunar": {
    "agent": [{
      "name": "A2C",
      "algorithm": {
        "name": "ActorCritic",
        "action_pdtype": "default",
        "action_policy": "default",
        "explore_var_spec": null,
        "gamma": 0.993,
        "lam": 0.921,
        "num_step_returns": null,
        "entropy_coef_spec": {
          "name": "linear_decay",
          "start_val": 0.01,
          "end_val": 0.001,
          "start_step": 30000,
          "end_step": 40000,
        },
        "policy_loss_coef": 1.0,
        "val_loss_coef": 1.0,
        "training_frequency": 2,
        "training_epoch": 8,
        "normalize_state": true
      },
      "memory": {
        "name": "OnPolicySeqReplay"
      },
      "net": {
        "type": "RecurrentNet",
        "shared": false,
        "cell_type": "GRU",
        "fc_hid_layers": [400, 200],
        "hid_layers_activation": "relu",
        "rnn_hidden_size": 64,
        "rnn_num_layers": 1,
        "seq_len": 4,
        "clip_grad_val": null,
        "use_same_optim": false,
        "init_fn": null,
        "actor_optim_spec": {
          "name": "Adam",
          "lr": 0.008,
        },
        "critic_optim_spec": {
          "name": "Adam",
          "lr": 0.008,
        },
        "lr_scheduler_spec": {
          "name": "MultiStepLR",
          "milestones": [80000],
          "gamma": 0.25,
        },
        "gpu": true
      }
    }],
    "env": [{
      "name": "LunarLander-v2",
      "max_t": null,
      "max_tick_unit": "total_t",
      "max_tick": 400000,
      "save_frequency": 20000,
    }],
    "body": {
      "product": "outer",
      "num": 1
    },
    "meta": {
      "distributed": false,
      "max_session": 4,
      "max_trial": 95,
      "search": "RandomSearch",
      "resources": {
        "num_cpus": 95,
      }
    },
    "search": {
      "agent": [{
        "algorithm": {
          "entropy_coef_spec": {
            "end_step__choice": [50000, 60000, 70000, 80000, 90000],
          },
          "training_frequency__choice": [1, 2, 3],
          "training_epoch__choice": [3, 4, 5, 6, 7, 8],
        },
        "net": {
          "lr_scheduler_spec": {
            "milestones__choice": [
              [35000],
              [40000],
              [45000],
              [50000],
              [60000],
              [35000, 70000],
              [40000, 80000],
              [45000, 90000]
            ],
          },
          "actor_optim_spec": {
            "name__choice": ["Adam", "RMSprop"],
          },
        }
      }]
    }
  },
  "a2c_nstep_mlp_separate_lunar": {
    "agent": [{
      "name": "A2C",
      "algorithm": {
        "name": "ActorCritic",
        "action_pdtype": "default",
        "action_policy": "default",
        "explore_var_spec": null,
        "gamma": 0.993,
        "lam": null,
        "num_step_returns": 1,
        "entropy_coef_spec": {
          "name": "linear_decay",
          "start_val": 0.01,
          "end_val": 0.001,
          "start_step": 30000,
          "end_step": 40000,
        },
        "policy_loss_coef": 1.0,
        "val_loss_coef": 1.0,
        "training_frequency": 2,
        "training_epoch": 8,
        "normalize_state": true
      },
      "memory": {
        "name": "OnPolicyReplay"
      },
      "net": {
        "type": "MLPNet",
        "shared": false,
        "hid_layers": [400, 200],
        "hid_layers_activation": "tanh",
        "clip_grad_val": null,
        "use_same_optim": false,
        "init_fn": null,
        "actor_optim_spec": {
          "name": "Adam",
          "lr": 0.008,
        },
        "critic_optim_spec": {
          "name": "Adam",
          "lr": 0.008,
        },
        "lr_scheduler_spec": {
          "name": "MultiStepLR",
          "milestones": [80000],
          "gamma": 0.25,
        },
        "gpu": true
      }
    }],
    "env": [{
      "name": "LunarLander-v2",
      "max_t": null,
      "max_tick_unit": "total_t",
      "max_tick": 400000,
      "save_frequency": 20000,
    }],
    "body": {
      "product": "outer",
      "num": 1
    },
    "meta": {
      "distributed": false,
      "max_session": 4,
      "max_trial": 95,
      "search": "RandomSearch",
      "resources": {
        "num_cpus": 95,
      }
    },
    "search": {
      "agent": [{
        "algorithm": {
          "entropy_coef_spec": {
            "end_step__choice": [50000, 60000, 70000, 80000, 90000],
          },
          "training_frequency__choice": [1, 2, 3],
          "training_epoch__choice": [3, 4, 5, 6, 7, 8],
        },
        "net": {
          "lr_scheduler_spec": {
            "milestones__choice": [
              [35000],
              [40000],
              [45000],
              [50000],
              [60000],
              [35000, 70000],
              [40000, 80000],
              [45000, 90000]
            ],
          },
          "actor_optim_spec": {
            "name__choice": ["Adam", "RMSprop"],
          },
        }
      }]
    }
  },
  "a2c_nstep_rnn_separate_lunar": {
    "agent": [{
      "name": "A2C",
      "algorithm": {
        "name": "ActorCritic",
        "action_pdtype": "default",
        "action_policy": "default",
        "explore_var_spec": null,
        "gamma": 0.993,
        "lam": null,
        "num_step_returns": 1,
        "entropy_coef_spec": {
          "name": "linear_decay",
          "start_val": 0.01,
          "end_val": 0.001,
          "start_step": 30000,
          "end_step": 40000,
        },
        "policy_loss_coef": 1.0,
        "val_loss_coef": 0.01,
        "training_frequency": 2,
        "training_epoch": 8,
        "normalize_state": true
      },
      "memory": {
        "name": "OnPolicySeqReplay"
      },
      "net": {
        "type": "RecurrentNet",
        "shared": false,
        "cell_type": "GRU",
        "fc_hid_layers": [400, 200],
        "hid_layers_activation": "tanh",
        "rnn_hidden_size": 64,
        "rnn_num_layers": 1,
        "seq_len": 4,
        "clip_grad_val": null,
        "use_same_optim": false,
        "init_fn": null,
        "actor_optim_spec": {
          "name": "Adam",
          "lr": 0.008,
        },
        "critic_optim_spec": {
          "name": "Adam",
          "lr": 0.008,
        },
        "lr_scheduler_spec": {
          "name": "MultiStepLR",
          "milestones": [80000],
          "gamma": 0.25,
        },
        "gpu": true
      }
    }],
    "env": [{
      "name": "LunarLander-v2",
      "max_t": null,
      "max_tick_unit": "total_t",
      "max_tick": 400000,
      "save_frequency": 20000,
    }],
    "body": {
      "product": "outer",
      "num": 1
    },
    "meta": {
      "distributed": false,
      "max_session": 4,
      "max_trial": 95,
      "search": "RandomSearch",
      "resources": {
        "num_cpus": 95,
      }
    },
    "search": {
      "agent": [{
        "algorithm": {
          "entropy_coef_spec": {
            "end_step__choice": [50000, 60000, 70000, 80000, 90000],
          },
          "training_frequency__choice": [1, 2, 3],
          "training_epoch__choice": [3, 4, 5, 6, 7, 8],
        },
        "net": {
          "lr_scheduler_spec": {
            "milestones__choice": [
              [35000],
              [40000],
              [45000],
              [50000],
              [60000],
              [35000, 70000],
              [40000, 80000],
              [45000, 90000]
            ],
          },
          "actor_optim_spec": {
            "name__choice": ["Adam", "RMSprop"],
          },
        }
      }]
    }
  },
  "ppo_mlp_separate_lunar": {
    "agent": [{
      "name": "PPO",
      "algorithm": {
        "name": "PPO",
        "action_pdtype": "default",
        "action_policy": "default",
        "explore_var_spec": null,
        "gamma": 0.993,
        "lam": 0.921,
        "clip_eps_spec": {
          "name": "linear_decay",
          "start_val": 0.10,
          "end_val": 0.01,
          "start_step": 30000,
          "end_step": 40000,
        },
        "entropy_coef_spec": {
          "name": "linear_decay",
          "start_val": 0.01,
          "end_val": 0.001,
          "start_step": 30000,
          "end_step": 40000,
        },
        "val_loss_coef": 0.1,
        "training_frequency": 2,
        "training_epoch": 4,
        "normalize_state": true
      },
      "memory": {
        "name": "OnPolicyReplay"
      },
      "net": {
        "type": "MLPNet",
        "shared": false,
        "hid_layers": [256, 128],
        "hid_layers_activation": "relu",
        "clip_grad_val": null,
        "use_same_optim": true,
        "init_fn": null,
        "actor_optim_spec": {
          "name": "Adam",
          "lr": 0.008,
        },
        "critic_optim_spec": {
          "name": "Adam",
          "lr": 0.008,
        },
        "lr_scheduler_spec": {
          "name": "MultiStepLR",
          "milestones": [80000],
          "gamma": 0.25,
        },
        "gpu": false
      }
    }],
    "env": [{
      "name": "LunarLander-v2",
      "max_t": null,
      "max_tick_unit": "total_t",
      "max_tick": 400000,
      "save_frequency": 20000,
    }],
    "body": {
      "product": "outer",
      "num": 1
    },
    "meta": {
      "distributed": false,
      "max_session": 4,
      "max_trial": 190,
      "search": "RandomSearch",
      "resources": {
        "num_cpus": 95,
      }
    },
    "search": {
      "agent": [{
        "algorithm": {
          "entropy_coef_spec": {
            "end_step__choice": [50000, 60000, 70000, 80000, 90000],
          },
          "clip_eps_spec": {
            "end_step__choice": [50000, 60000, 70000, 80000, 90000],
          },
          "training_frequency__choice": [1, 2, 3],
          "training_epoch__choice": [3, 4, 5, 6, 7, 8],
        },
        "net": {
          "lr_scheduler_spec": {
            "milestones__choice": [
              [35000],
              [40000],
              [45000],
              [50000],
              [60000],
              [35000, 70000],
              [40000, 80000],
              [45000, 90000]
            ],
          },
          "actor_optim_spec": {
            "name__choice": ["Adam", "RMSprop"],
          },
        }
      }]
    }
  },
  "ppo_rnn_separate_lunar": {
    "agent": [{
      "name": "PPO",
      "algorithm": {
        "name": "PPO",
        "action_pdtype": "default",
        "action_policy": "default",
        "explore_var_spec": null,
        "gamma": 0.993,
        "lam": 0.921,
        "clip_eps_spec": {
          "name": "linear_decay",
          "start_val": 0.10,
          "end_val": 0.01,
          "start_step": 30000,
          "end_step": 40000,
        },
        "entropy_coef_spec": {
          "name": "linear_decay",
          "start_val": 0.01,
          "end_val": 0.001,
          "start_step": 30000,
          "end_step": 40000,
        },
        "val_loss_coef": 0.1,
        "training_frequency": 2,
        "training_epoch": 8,
        "normalize_state": true
      },
      "memory": {
        "name": "OnPolicySeqReplay"
      },
      "net": {
        "type": "RecurrentNet",
        "shared": false,
        "cell_type": "GRU",
        "fc_hid_layers": [256, 128],
        "hid_layers_activation": "relu",
        "rnn_hidden_size": 64,
        "rnn_num_layers": 1,
        "seq_len": 4,
        "clip_grad_val": null,
        "use_same_optim": false,
        "init_fn": null,
        "actor_optim_spec": {
          "name": "Adam",
          "lr": 0.008,
        },
        "critic_optim_spec": {
          "name": "Adam",
          "lr": 0.008,
        },
        "lr_scheduler_spec": {
          "name": "MultiStepLR",
          "milestones": [80000],
          "gamma": 0.9,
        },
        "gpu": true
      }
    }],
    "env": [{
      "name": "LunarLander-v2",
      "max_t": null,
      "max_tick_unit": "total_t",
      "max_tick": 400000,
      "save_frequency": 20000,
    }],
    "body": {
      "product": "outer",
      "num": 1
    },
    "meta": {
      "distributed": false,
      "max_session": 4,
      "max_trial": 95,
      "search": "RandomSearch",
      "resources": {
        "num_cpus": 95,
      }
    },
    "search": {
      "agent": [{
        "algorithm": {
          "clip_eps__uniform": [0.1, 1.0],
          "entropy_coef_spec": {
            "start_val__uniform": [0.01, 1.0],
          },
          "val_loss_coef__uniform": [0.01, 1.0]
        },
        "net": {
          "hid_layers_activation__choice": ["tanh", "relu", "selu"],
          "rnn_hidden_size__choice": [16, 32, 64],
          "actor_optim_spec": {
            "lr__uniform": [0.00001, 0.01]
          },
          "critic_optim_spec": {
            "lr__uniform": [0.00001, 0.01]
          }
        }
      }]
    }
  },
  "a2c_gae_mlp_shared_lunar": {
    "agent": [{
      "name": "A2C",
      "algorithm": {
        "name": "ActorCritic",
        "action_pdtype": "default",
        "action_policy": "default",
        "explore_var_spec": null,
        "gamma": 0.993,
        "lam": 0.921,
        "num_step_returns": null,
        "entropy_coef_spec": {
          "name": "linear_decay",
          "start_val": 0.01,
          "end_val": 0.001,
          "start_step": 30000,
          "end_step": 40000,
        },
        "policy_loss_coef": 1.0,
        "val_loss_coef": 0.01,
        "training_frequency": 2,
        "training_epoch": 8,
        "normalize_state": false
      },
      "memory": {
        "name": "OnPolicyReplay"
      },
      "net": {
        "type": "MLPNet",
        "shared": true,
        "hid_layers": [400, 200],
        "hid_layers_activation": "relu",
        "clip_grad_val": null,
        "use_same_optim": false,
        "init_fn": null,
        "actor_optim_spec": {
          "name": "Adam",
          "lr": 0.008,
        },
        "critic_optim_spec": {
          "name": "Adam",
          "lr": 0.008,
        },
        "lr_scheduler_spec": {
          "name": "MultiStepLR",
          "milestones": [80000],
          "gamma": 0.9,
        },
        "gpu": true
      }
    }],
    "env": [{
      "name": "LunarLander-v2",
      "max_t": null,
      "max_tick_unit": "total_t",
      "max_tick": 400000,
      "save_frequency": 20000,
    }],
    "body": {
      "product": "outer",
      "num": 1
    },
    "meta": {
      "distributed": false,
      "max_session": 4,
      "max_trial": 95,
      "search": "RandomSearch",
      "resources": {
        "num_cpus": 95,
      }
    },
    "search": {
      "agent": [{
        "algorithm": {
          "normalize_state__choice": [true, false],
          "entropy_coef_spec": {
            "start_val__uniform": [0.001, 1.0],
          },
          "val_loss_coef__uniform": [0.01, 1.0],
          "lam__uniform": [0.9, 1.0]
        },
        "net": {
          "lr_decay_frequency__choice": [50000, 60000, 80000, 100000],
          "hid_layers_activation__choice": ["tanh", "relu", "selu"],
          "actor_optim_spec": {
            "lr__uniform": [0.0001, 0.01]
          }
        }
      }]
    }
  },
  "a2csil_gae_mlp_separate_lunar": {
    "agent": [{
      "name": "A2CSIL",
      "algorithm": {
        "name": "SIL",
        "action_pdtype": "default",
        "action_policy": "default",
        "explore_var_spec": null,
        "gamma": 0.993,
        "lam": 0.921,
        "num_step_returns": null,
        "entropy_coef_spec": {
          "name": "linear_decay",
          "start_val": 0.01,
          "end_val": 0.001,
          "start_step": 30000,
          "end_step": 40000,
        },
        "policy_loss_coef": 1.0,
        "val_loss_coef": 1.0,
        "training_frequency": 2,
        "training_epoch": 8,
        "normalize_state": true
      },
      "memory": {
        "name": "OnPolicyReplay",
        "sil_replay_name": "SILReplay",
        "batch_size": 32,
        "max_size": 50000,
        "use_cer": false
      },
      "net": {
        "type": "MLPNet",
        "shared": false,
        "hid_layers": [400, 200],
        "hid_layers_activation": "relu",
        "clip_grad_val": null,
        "use_same_optim": false,
        "init_fn": null,
        "actor_optim_spec": {
          "name": "Adam",
          "lr": 0.008,
        },
        "critic_optim_spec": {
          "name": "Adam",
          "lr": 0.008,
        },
        "lr_scheduler_spec": {
          "name": "MultiStepLR",
          "milestones": [80000],
          "gamma": 0.9,
        },
        "gpu": true
      }
    }],
    "env": [{
      "name": "LunarLander-v2",
      "max_t": null,
      "max_tick_unit": "total_t",
      "max_tick": 400000,
      "save_frequency": 20000,
    }],
    "body": {
      "product": "outer",
      "num": 1
    },
    "meta": {
      "distributed": false,
      "max_session": 4,
      "max_trial": 95,
      "search": "RandomSearch",
      "resources": {
        "num_cpus": 95,
      }
    },
    "search": {
      "agent": [{
        "algorithm": {
          "training_frequency__choice": [1, 2],
          "training_epoch__choice": [4, 6, 8],
          "entropy_coef__uniform": [0.04, 0.09],
          "lam__uniform": [0.9, 1.0]
        },
        "net": {
          "lr_decay_frequency__choice": [40000, 60000, 80000, 100000],
          "lr_anneal_timestep__choice": [200000, 250000, 300000, 350000, 400000],
          "actor_optim_spec": {
            "lr__uniform": [0.004, 0.008]
          },
          "critic_optim_spec": {
            "lr__uniform": [0.0001, 0.001]
          }
        },
        "memory": {
          "use_cer__choice": [true, false],
        }
      }]
    }
  },
  "a2c_gae_rnn_shared_lunar": {
    "agent": [{
      "name": "A2C",
      "algorithm": {
        "name": "ActorCritic",
        "action_pdtype": "default",
        "action_policy": "default",
        "explore_var_spec": null,
        "gamma": 0.993,
        "lam": 0.921,
        "num_step_returns": null,
        "entropy_coef_spec": {
          "name": "linear_decay",
          "start_val": 0.01,
          "end_val": 0.001,
          "start_step": 30000,
          "end_step": 40000,
        },
        "policy_loss_coef": 1.0,
        "val_loss_coef": 0.01,
        "training_frequency": 2,
        "training_epoch": 8,
        "normalize_state": true
      },
      "memory": {
        "name": "OnPolicySeqReplay"
      },
      "net": {
        "type": "RecurrentNet",
        "shared": true,
        "cell_type": "GRU",
        "fc_hid_layers": [256, 128],
        "hid_layers_activation": "relu",
        "rnn_hidden_size": 64,
        "rnn_num_layers": 1,
        "seq_len": 4,
        "clip_grad_val": null,
        "use_same_optim": false,
        "init_fn": null,
        "actor_optim_spec": {
          "name": "Adam",
          "lr": 0.008,
        },
        "critic_optim_spec": {
          "name": "Adam",
          "lr": 0.008,
        },
        "lr_scheduler_spec": {
          "name": "MultiStepLR",
          "milestones": [80000],
          "gamma": 0.9,
        },
        "gpu": true
      }
    }],
    "env": [{
      "name": "LunarLander-v2",
      "max_t": null,
      "max_tick_unit": "total_t",
      "max_tick": 400000,
      "save_frequency": 20000,
    }],
    "body": {
      "product": "outer",
      "num": 1
    },
    "meta": {
      "distributed": false,
      "max_session": 4,
      "max_trial": 95,
      "search": "RandomSearch",
      "resources": {
        "num_cpus": 95,
      }
    },
    "search": {
      "agent": [{
        "algorithm": {
          "entropy_coef_spec": {
            "start_val__uniform": [0.01, 1.0],
          },
          "val_loss_coef__uniform": [0.01, 1.0],
          "lam__uniform": [0.9, 1.0]
        },
        "net": {
          "hid_layers_activation__choice": ["tanh", "relu", "selu"],
          "rnn_hidden_size__choice": [16, 32, 64],
          "actor_optim_spec": {
            "lr__uniform": [0.00001, 0.01]
          }
        }
      }]
    }
  },
  "a2c_nstep_mlp_shared_lunar": {
    "agent": [{
      "name": "A2C",
      "algorithm": {
        "name": "ActorCritic",
        "action_pdtype": "default",
        "action_policy": "default",
        "explore_var_spec": null,
        "gamma": 0.993,
        "lam": null,
        "num_step_returns": 1,
        "entropy_coef_spec": {
          "name": "linear_decay",
          "start_val": 0.01,
          "end_val": 0.001,
          "start_step": 30000,
          "end_step": 40000,
        },
        "policy_loss_coef": 1.0,
        "val_loss_coef": 1.0,
        "training_frequency": 2,
        "training_epoch": 8,
        "normalize_state": false
      },
      "memory": {
        "name": "OnPolicyReplay"
      },
      "net": {
        "type": "MLPNet",
        "shared": true,
        "hid_layers": [400, 200],
        "hid_layers_activation": "relu",
        "clip_grad_val": null,
        "use_same_optim": false,
        "init_fn": null,
        "actor_optim_spec": {
          "name": "Adam",
          "lr": 0.008,
        },
        "critic_optim_spec": {
          "name": "Adam",
          "lr": 0.008,
        },
        "lr_scheduler_spec": {
          "name": "MultiStepLR",
          "milestones": [80000],
          "gamma": 0.9,
        },
        "gpu": true
      }
    }],
    "env": [{
      "name": "LunarLander-v2",
      "max_t": null,
      "max_tick_unit": "total_t",
      "max_tick": 400000,
      "save_frequency": 20000,
    }],
    "body": {
      "product": "outer",
      "num": 1
    },
    "meta": {
      "distributed": false,
      "max_session": 4,
      "max_trial": 95,
      "search": "RandomSearch",
      "resources": {
        "num_cpus": 95,
      }
    },
    "search": {
      "agent": [{
        "algorithm": {
          "training_frequency__choice": [2, 3, 4],
          "training_batch_epoch_choice": [4, 6, 8, 10],
          "entropy_coef_spec": {
            "start_val__uniform": [0.001, 0.05],
          },
          "num_step_returns__choice": [1, 2, 3, 4, 5, 10],
        },
        "net": {
          "use_same_optim__choice": [true, false],
          "clip_grad__choice": [true, false],
          "critic_optim_spec": {
            "lr__uniform": [0.001, 0.01]
          }
        }
      }]
    }
  },
  "a2csil_nstep_mlp_separate_lunar": {
    "agent": [{
      "name": "A2CSIL",
      "algorithm": {
        "name": "SIL",
        "action_pdtype": "default",
        "action_policy": "default",
        "explore_var_spec": null,
        "gamma": 0.993,
        "lam": null,
        "num_step_returns": 1,
        "entropy_coef_spec": {
          "name": "linear_decay",
          "start_val": 0.01,
          "end_val": 0.001,
          "start_step": 30000,
          "end_step": 40000,
        },
        "policy_loss_coef": 1.0,
        "val_loss_coef": 1.0,
        "training_frequency": 2,
        "training_epoch": 8,
        "normalize_state": true
      },
      "memory": {
        "name": "OnPolicyReplay",
        "sil_replay_name": "SILReplay",
        "batch_size": 32,
        "max_size": 50000,
        "use_cer": true
      },
      "net": {
        "type": "MLPNet",
        "shared": false,
        "hid_layers": [400, 200],
        "hid_layers_activation": "tanh",
        "clip_grad_val": null,
        "use_same_optim": false,
        "init_fn": null,
        "actor_optim_spec": {
          "name": "Adam",
          "lr": 0.008,
        },
        "critic_optim_spec": {
          "name": "Adam",
          "lr": 0.008,
        },
        "lr_scheduler_spec": {
          "name": "MultiStepLR",
          "milestones": [80000],
          "gamma": 0.9,
        },
        "gpu": true
      }
    }],
    "env": [{
      "name": "LunarLander-v2",
      "max_t": null,
      "max_tick_unit": "total_t",
      "max_tick": 400000,
      "save_frequency": 20000,
    }],
    "body": {
      "product": "outer",
      "num": 1
    },
    "meta": {
      "distributed": false,
      "max_session": 4,
      "max_trial": 95,
      "search": "RandomSearch",
      "resources": {
        "num_cpus": 95,
      }
    },
    "search": {
      "agent": [{
        "algorithm": {
          "training_frequency__choice": [1, 2, 3],
          "training_epoch__choice": [4, 6, 8],
          "entropy_coef__uniform": [0.01, 0.1],
          "num_step_returns__choice": [1, 4, 5]
        },
        "net": {
          "lr_decay_frequency__choice": [40000, 60000, 80000, 100000],
          "lr_anneal_timestep__choice": [200000, 250000, 300000, 350000, 400000],
          "actor_optim_spec": {
            "lr__uniform": [0.001, 0.008]
          },
          "critic_optim_spec": {
            "lr__uniform": [0.0001, 0.001]
          },
        },
        "memory": {
          "use_cer__choice": [true, false],
        }
      }]
    }
  },
  "a2c_nstep_rnn_shared_lunar": {
    "agent": [{
      "name": "A2C",
      "algorithm": {
        "name": "ActorCritic",
        "action_pdtype": "default",
        "action_policy": "default",
        "explore_var_spec": null,
        "gamma": 0.993,
        "lam": null,
        "num_step_returns": 1,
        "entropy_coef_spec": {
          "name": "linear_decay",
          "start_val": 0.01,
          "end_val": 0.001,
          "start_step": 30000,
          "end_step": 40000,
        },
        "policy_loss_coef": 1.0,
        "val_loss_coef": 0.01,
        "training_frequency": 2,
        "training_epoch": 8,
        "normalize_state": true
      },
      "memory": {
        "name": "OnPolicySeqReplay"
      },
      "net": {
        "type": "RecurrentNet",
        "shared": true,
        "cell_type": "GRU",
        "fc_hid_layers": [256, 128],
        "hid_layers_activation": "relu",
        "rnn_hidden_size": 64,
        "rnn_num_layers": 1,
        "seq_len": 4,
        "clip_grad_val": null,
        "use_same_optim": false,
        "init_fn": null,
        "actor_optim_spec": {
          "name": "Adam",
          "lr": 0.008,
        },
        "critic_optim_spec": {
          "name": "Adam",
          "lr": 0.008,
        },
        "lr_scheduler_spec": {
          "name": "MultiStepLR",
          "milestones": [80000],
          "gamma": 0.9,
        },
        "gpu": true
      }
    }],
    "env": [{
      "name": "LunarLander-v2",
      "max_t": null,
      "max_tick_unit": "total_t",
      "max_tick": 400000,
      "save_frequency": 20000,
    }],
    "body": {
      "product": "outer",
      "num": 1
    },
    "meta": {
      "distributed": false,
      "max_session": 4,
      "max_trial": 95,
      "search": "RandomSearch",
      "resources": {
        "num_cpus": 95,
      }
    },
    "search": {
      "agent": [{
        "algorithm": {
          "num_step_returns__choice": [1, 4, 8],
          "entropy_coef_spec": {
            "start_val__uniform": [0.01, 1.0],
          },
          "val_loss_coef__uniform": [0.01, 1.0]
        },
        "net": {
          "hid_layers_activation__choice": ["tanh", "relu", "selu"],
          "rnn_hidden_size__choice": [16, 32, 64],
          "actor_optim_spec": {
            "lr__uniform": [0.00001, 0.01]
          }
        }
      }]
    }
  },
  "ppo_mlp_shared_lunar": {
    "agent": [{
      "name": "PPO",
      "algorithm": {
        "name": "PPO",
        "action_pdtype": "default",
        "action_policy": "default",
        "explore_var_spec": null,
        "gamma": 0.993,
        "lam": 0.921,
        "clip_eps_spec": {
          "name": "linear_decay",
          "start_val": 0.10,
          "end_val": 0.01,
          "start_step": 30000,
          "end_step": 40000,
        },
        "entropy_coef_spec": {
          "name": "linear_decay",
          "start_val": 0.01,
          "end_val": 0.001,
          "start_step": 30000,
          "end_step": 40000,
        },
        "val_loss_coef": 0.1,
        "training_frequency": 2,
        "training_epoch": 8,
        "normalize_state": true
      },
      "memory": {
        "name": "OnPolicyReplay"
      },
      "net": {
        "type": "MLPNet",
        "shared": true,
        "hid_layers": [400, 200],
        "hid_layers_activation": "relu",
        "clip_grad_val": null,
        "use_same_optim": false,
        "init_fn": null,
        "actor_optim_spec": {
          "name": "Adam",
          "lr": 0.008,
        },
        "critic_optim_spec": {
          "name": "Adam",
          "lr": 0.008,
        },
        "lr_scheduler_spec": {
          "name": "MultiStepLR",
          "milestones": [80000],
          "gamma": 0.9,
        },
        "gpu": true
      }
    }],
    "env": [{
      "name": "LunarLander-v2",
      "max_t": null,
      "max_tick_unit": "total_t",
      "max_tick": 400000,
      "save_frequency": 20000,
    }],
    "body": {
      "product": "outer",
      "num": 1
    },
    "meta": {
      "distributed": false,
      "max_session": 4,
      "max_trial": 95,
      "search": "RandomSearch",
      "resources": {
        "num_cpus": 95,
      }
    },
    "search": {
      "agent": [{
        "algorithm": {
          "clip_eps__uniform": [0.1, 1.0],
          "entropy_coef_spec": {
            "start_val__uniform": [0.01, 1.0],
          },
          "val_loss_coef__uniform": [0.01, 1.0]
        },
        "net": {
          "hid_layers_activation__choice": ["tanh", "relu", "selu"],
          "actor_optim_spec": {
            "lr__uniform": [0.00001, 0.01]
          }
        }
      }]
    }
  },
  "ppo_rnn_shared_lunar": {
    "agent": [{
      "name": "PPO",
      "algorithm": {
        "name": "PPO",
        "action_pdtype": "default",
        "action_policy": "default",
        "explore_var_spec": null,
        "gamma": 0.993,
        "lam": 0.921,
        "clip_eps_spec": {
          "name": "linear_decay",
          "start_val": 0.10,
          "end_val": 0.01,
          "start_step": 30000,
          "end_step": 40000,
        },
        "entropy_coef_spec": {
          "name": "linear_decay",
          "start_val": 0.01,
          "end_val": 0.001,
          "start_step": 30000,
          "end_step": 40000,
        },
        "val_loss_coef": 0.1,
        "training_frequency": 2,
        "training_epoch": 8,
        "normalize_state": true
      },
      "memory": {
        "name": "OnPolicySeqReplay"
      },
      "net": {
        "type": "RecurrentNet",
        "shared": true,
        "cell_type": "GRU",
        "fc_hid_layers": [256, 128],
        "hid_layers_activation": "relu",
        "rnn_hidden_size": 64,
        "rnn_num_layers": 1,
        "seq_len": 4,
        "clip_grad_val": null,
        "use_same_optim": false,
        "init_fn": null,
        "actor_optim_spec": {
          "name": "Adam",
          "lr": 0.008,
        },
        "critic_optim_spec": {
          "name": "Adam",
          "lr": 0.008,
        },
        "lr_scheduler_spec": {
          "name": "MultiStepLR",
          "milestones": [80000],
          "gamma": 0.9,
        },
        "gpu": true
      }
    }],
    "env": [{
      "name": "LunarLander-v2",
      "max_t": null,
      "max_tick_unit": "total_t",
      "max_tick": 400000,
      "save_frequency": 20000,
    }],
    "body": {
      "product": "outer",
      "num": 1
    },
    "meta": {
      "distributed": false,
      "max_session": 4,
      "max_trial": 95,
      "search": "RandomSearch",
      "resources": {
        "num_cpus": 95,
      }
    },
    "search": {
      "agent": [{
        "algorithm": {
          "clip_eps__uniform": [0.1, 1.0],
          "entropy_coef_spec": {
            "start_val__uniform": [0.01, 1.0],
          },
          "val_loss_coef__uniform": [0.01, 1.0]
        },
        "net": {
          "hid_layers_activation__choice": ["tanh", "relu", "selu"],
          "rnn_hidden_size__choice": [16, 32, 64],
          "actor_optim_spec": {
            "lr__uniform": [0.00001, 0.01]
          }
        }
      }]
    }
  },
  "a2c_sil_mlp_shared_lunar": {
    "agent": [{
      "name": "SIL",
      "algorithm": {
        "name": "SIL",
        "action_pdtype": "default",
        "action_policy": "default",
        "explore_var_spec": null,
        "gamma": 0.993,
        "lam": 0.921,
        "num_step_returns": null,
        "entropy_coef_spec": {
          "name": "linear_decay",
          "start_val": 0.01,
          "end_val": 0.001,
          "start_step": 30000,
          "end_step": 40000,
        },
        "policy_loss_coef": 1.0,
        "val_loss_coef": 0.01,
        "sil_policy_loss_coef": 1.0,
        "sil_val_loss_coef": 0.1,
        "training_frequency": 2,
        "training_batch_epoch": 10,
        "training_epoch": 8,
        "normalize_state": true
      },
      "memory": {
        "name": "OnPolicyReplay",
        "sil_replay_name": "SILReplay",
        "batch_size": 64,
        "max_size": 10000,
        "use_cer": true
      },
      "net": {
        "type": "MLPNet",
        "shared": true,
        "hid_layers": [400, 200],
        "hid_layers_activation": "relu",
        "clip_grad_val": null,
        "use_same_optim": false,
        "init_fn": null,
        "actor_optim_spec": {
          "name": "Adam",
          "lr": 0.008,
        },
        "critic_optim_spec": {
          "name": "Adam",
          "lr": 0.008,
        },
        "lr_scheduler_spec": {
          "name": "MultiStepLR",
          "milestones": [80000],
          "gamma": 0.9,
        },
        "gpu": true
      }
    }],
    "env": [{
      "name": "LunarLander-v2",
      "max_t": null,
      "max_tick_unit": "total_t",
      "max_tick": 400000,
      "save_frequency": 20000,
    }],
    "body": {
      "product": "outer",
      "num": 1
    },
    "meta": {
      "distributed": false,
      "max_session": 4,
      "max_trial": 95,
      "search": "RandomSearch",
      "resources": {
        "num_cpus": 95,
      }
    },
    "search": {
      "agent": [{
        "algorithm": {
          "entropy_coef_spec": {
            "start_val__uniform": [0.01, 1.0],
          },
          "val_loss_coef__uniform": [0.01, 1.0],
          "sil_policy_loss_coef__uniform": [0.01, 1.0],
          "sil_val_loss_coef__uniform": [0.01, 1.0]
        },
        "net": {
          "hid_layers_activation__choice": ["tanh", "relu", "selu"],
          "actor_optim_spec": {
            "lr__uniform": [0.00001, 0.01]
          }
        }
      }]
    }
  },
  "a2c_sil_mlp_separate_lunar": {
    "agent": [{
      "name": "SIL",
      "algorithm": {
        "name": "SIL",
        "action_pdtype": "default",
        "action_policy": "default",
        "explore_var_spec": null,
        "gamma": 0.993,
        "lam": 0.921,
        "num_step_returns": null,
        "entropy_coef_spec": {
          "name": "linear_decay",
          "start_val": 0.01,
          "end_val": 0.001,
          "start_step": 30000,
          "end_step": 40000,
        },
        "policy_loss_coef": 1.0,
        "val_loss_coef": 0.01,
        "sil_policy_loss_coef": 1.0,
        "sil_val_loss_coef": 0.1,
        "training_frequency": 2,
        "training_batch_epoch": 10,
        "training_epoch": 8,
        "normalize_state": true
      },
      "memory": {
        "name": "OnPolicyReplay",
        "sil_replay_name": "SILReplay",
        "batch_size": 64,
        "max_size": 10000,
        "use_cer": true
      },
      "net": {
        "type": "MLPNet",
        "shared": false,
        "hid_layers": [400, 200],
        "hid_layers_activation": "relu",
        "clip_grad_val": null,
        "use_same_optim": false,
        "init_fn": null,
        "actor_optim_spec": {
          "name": "Adam",
          "lr": 0.008,
        },
        "critic_optim_spec": {
          "name": "Adam",
          "lr": 0.008,
        },
        "lr_scheduler_spec": {
          "name": "MultiStepLR",
          "milestones": [80000],
          "gamma": 0.9,
        },
        "gpu": true
      }
    }],
    "env": [{
      "name": "LunarLander-v2",
      "max_t": null,
      "max_tick_unit": "total_t",
      "max_tick": 400000,
      "save_frequency": 20000,
    }],
    "body": {
      "product": "outer",
      "num": 1
    },
    "meta": {
      "distributed": false,
      "max_session": 4,
      "max_trial": 95,
      "search": "RandomSearch",
      "resources": {
        "num_cpus": 95,
      }
    },
    "search": {
      "agent": [{
        "algorithm": {
          "entropy_coef_spec": {
            "start_val__uniform": [0.01, 1.0],
          },
          "val_loss_coef__uniform": [0.01, 1.0],
          "sil_policy_loss_coef__uniform": [0.01, 1.0],
          "sil_val_loss_coef__uniform": [0.01, 1.0]
        },
        "net": {
          "hid_layers_activation__choice": ["tanh", "relu", "selu"],
          "actor_optim_spec": {
            "lr__uniform": [0.00001, 0.01]
          },
          "critic_optim_spec": {
            "lr__uniform": [0.00001, 0.01]
          }
        }
      }]
    }
  },
  "a2c_sil_rnn_shared_lunar": {
    "agent": [{
      "name": "SIL",
      "algorithm": {
        "name": "SIL",
        "action_pdtype": "default",
        "action_policy": "default",
        "explore_var_spec": null,
        "gamma": 0.993,
        "lam": 0.921,
        "num_step_returns": null,
        "entropy_coef_spec": {
          "name": "linear_decay",
          "start_val": 0.01,
          "end_val": 0.001,
          "start_step": 30000,
          "end_step": 40000,
        },
        "policy_loss_coef": 1.0,
        "val_loss_coef": 0.01,
        "sil_policy_loss_coef": 1.0,
        "sil_val_loss_coef": 0.1,
        "training_frequency": 2,
        "training_batch_epoch": 10,
        "training_epoch": 8,
        "normalize_state": true
      },
      "memory": {
        "name": "OnPolicySeqReplay",
        "sil_replay_name": "SILSeqReplay",
        "batch_size": 64,
        "max_size": 10000,
        "use_cer": true
      },
      "net": {
        "type": "RecurrentNet",
        "shared": true,
        "cell_type": "GRU",
        "fc_hid_layers": [256, 128],
        "hid_layers_activation": "relu",
        "rnn_hidden_size": 64,
        "rnn_num_layers": 1,
        "seq_len": 4,
        "clip_grad_val": null,
        "use_same_optim": false,
        "init_fn": null,
        "actor_optim_spec": {
          "name": "Adam",
          "lr": 0.008,
        },
        "critic_optim_spec": {
          "name": "Adam",
          "lr": 0.008,
        },
        "lr_scheduler_spec": {
          "name": "MultiStepLR",
          "milestones": [80000],
          "gamma": 0.9,
        },
        "gpu": true
      }
    }],
    "env": [{
      "name": "LunarLander-v2",
      "max_t": null,
      "max_tick_unit": "total_t",
      "max_tick": 400000,
      "save_frequency": 20000,
    }],
    "body": {
      "product": "outer",
      "num": 1
    },
    "meta": {
      "distributed": false,
      "max_session": 4,
      "max_trial": 95,
      "search": "RandomSearch",
      "resources": {
        "num_cpus": 95,
      }
    },
    "search": {
      "agent": [{
        "algorithm": {
          "entropy_coef_spec": {
            "start_val__uniform": [0.01, 1.0],
          },
          "val_loss_coef__uniform": [0.01, 1.0],
          "sil_policy_loss_coef__uniform": [0.01, 1.0],
          "sil_val_loss_coef__uniform": [0.01, 1.0]
        },
        "net": {
          "hid_layers_activation__choice": ["tanh", "relu", "selu"],
          "rnn_hidden_size__choice": [16, 32, 64],
          "actor_optim_spec": {
            "lr__uniform": [0.00001, 0.01]
          }
        }
      }]
    }
  },
  "a2c_sil_rnn_separate_lunar": {
    "agent": [{
      "name": "SIL",
      "algorithm": {
        "name": "SIL",
        "action_pdtype": "default",
        "action_policy": "default",
        "explore_var_spec": null,
        "gamma": 0.993,
        "lam": 0.921,
        "num_step_returns": null,
        "entropy_coef_spec": {
          "name": "linear_decay",
          "start_val": 0.01,
          "end_val": 0.001,
          "start_step": 30000,
          "end_step": 40000,
        },
        "policy_loss_coef": 1.0,
        "val_loss_coef": 0.01,
        "sil_policy_loss_coef": 1.0,
        "sil_val_loss_coef": 0.1,
        "training_frequency": 2,
        "training_batch_epoch": 10,
        "training_epoch": 8,
        "normalize_state": true
      },
      "memory": {
        "name": "OnPolicySeqReplay",
        "sil_replay_name": "SILSeqReplay",
        "batch_size": 64,
        "max_size": 10000,
        "use_cer": true
      },
      "net": {
        "type": "RecurrentNet",
        "shared": false,
        "cell_type": "GRU",
        "fc_hid_layers": [256, 128],
        "hid_layers_activation": "relu",
        "rnn_hidden_size": 64,
        "rnn_num_layers": 1,
        "seq_len": 4,
        "clip_grad_val": null,
        "use_same_optim": false,
        "init_fn": null,
        "actor_optim_spec": {
          "name": "Adam",
          "lr": 0.008,
        },
        "critic_optim_spec": {
          "name": "Adam",
          "lr": 0.008,
        },
        "lr_scheduler_spec": {
          "name": "MultiStepLR",
          "milestones": [80000],
          "gamma": 0.9,
        },
        "gpu": true
      }
    }],
    "env": [{
      "name": "LunarLander-v2",
      "max_t": null,
      "max_tick_unit": "total_t",
      "max_tick": 400000,
      "save_frequency": 20000,
    }],
    "body": {
      "product": "outer",
      "num": 1
    },
    "meta": {
      "distributed": false,
      "max_session": 4,
      "max_trial": 95,
      "search": "RandomSearch",
      "resources": {
        "num_cpus": 95,
      }
    },
    "search": {
      "agent": [{
        "algorithm": {
          "entropy_coef_spec": {
            "start_val__uniform": [0.01, 1.0],
          },
          "val_loss_coef__uniform": [0.01, 1.0],
          "sil_policy_loss_coef__uniform": [0.01, 1.0],
          "sil_val_loss_coef__uniform": [0.01, 1.0]
        },
        "net": {
          "hid_layers_activation__choice": ["tanh", "relu", "selu"],
          "rnn_hidden_size__choice": [16, 32, 64],
          "actor_optim_spec": {
            "lr__uniform": [0.00001, 0.01]
          },
          "critic_optim_spec": {
            "lr__uniform": [0.00001, 0.01]
          }
        }
      }]
    }
  },
  "ppo_sil_mlp_shared_lunar": {
    "agent": [{
      "name": "PPO",
      "algorithm": {
        "name": "PPO",
        "action_pdtype": "default",
        "action_policy": "default",
        "explore_var_spec": null,
        "gamma": 0.993,
        "lam": 0.921,
        "clip_eps_spec": {
          "name": "linear_decay",
          "start_val": 0.10,
          "end_val": 0.01,
          "start_step": 30000,
          "end_step": 40000,
        },
        "entropy_coef_spec": {
          "name": "linear_decay",
          "start_val": 0.01,
          "end_val": 0.001,
          "start_step": 30000,
          "end_step": 40000,
        },
        "val_loss_coef": 0.1,
        "sil_policy_loss_coef": 1.0,
        "sil_val_loss_coef": 0.1,
        "training_frequency": 2,
        "training_batch_epoch": 10,
        "training_epoch": 8,
        "normalize_state": true
      },
      "memory": {
        "name": "OnPolicyReplay"
      },
      "net": {
        "type": "MLPNet",
        "shared": true,
        "hid_layers": [400, 200],
        "hid_layers_activation": "relu",
        "clip_grad_val": null,
        "use_same_optim": false,
        "init_fn": null,
        "actor_optim_spec": {
          "name": "Adam",
          "lr": 0.008,
        },
        "critic_optim_spec": {
          "name": "Adam",
          "lr": 0.008,
        },
        "lr_scheduler_spec": {
          "name": "MultiStepLR",
          "milestones": [80000],
          "gamma": 0.9,
        },
        "gpu": true
      }
    }],
    "env": [{
      "name": "LunarLander-v2",
      "max_t": null,
      "max_tick_unit": "total_t",
      "max_tick": 400000,
      "save_frequency": 20000,
    }],
    "body": {
      "product": "outer",
      "num": 1
    },
    "meta": {
      "distributed": false,
      "max_session": 4,
      "max_trial": 95,
      "search": "RandomSearch",
      "resources": {
        "num_cpus": 95,
      }
    },
    "search": {
      "agent": [{
        "algorithm": {
          "clip_eps__uniform": [0.1, 1.0],
          "entropy_coef_spec": {
            "start_val__uniform": [0.01, 1.0],
          },
          "val_loss_coef__uniform": [0.01, 1.0],
          "sil_policy_loss_coef__uniform": [0.01, 1.0],
          "sil_val_loss_coef__uniform": [0.01, 1.0]
        },
        "net": {
          "hid_layers_activation__choice": ["tanh", "relu", "selu"],
          "actor_optim_spec": {
            "lr__uniform": [0.00001, 0.01]
          }
        }
      }]
    }
  },
  "ppo_sil_mlp_separate_lunar": {
    "agent": [{
      "name": "PPO",
      "algorithm": {
        "name": "PPO",
        "action_pdtype": "default",
        "action_policy": "default",
        "explore_var_spec": null,
        "gamma": 0.993,
        "lam": 0.921,
        "clip_eps_spec": {
          "name": "linear_decay",
          "start_val": 0.10,
          "end_val": 0.01,
          "start_step": 30000,
          "end_step": 40000,
        },
        "entropy_coef_spec": {
          "name": "linear_decay",
          "start_val": 0.01,
          "end_val": 0.001,
          "start_step": 30000,
          "end_step": 40000,
        },
        "val_loss_coef": 0.1,
        "sil_policy_loss_coef": 1.0,
        "sil_val_loss_coef": 0.1,
        "training_frequency": 2,
        "training_batch_epoch": 10,
        "training_epoch": 8,
        "normalize_state": true
      },
      "memory": {
        "name": "OnPolicyReplay"
      },
      "net": {
        "type": "MLPNet",
        "shared": false,
        "hid_layers": [400, 200],
        "hid_layers_activation": "relu",
        "clip_grad_val": null,
        "use_same_optim": false,
        "init_fn": null,
        "actor_optim_spec": {
          "name": "Adam",
          "lr": 0.008,
        },
        "critic_optim_spec": {
          "name": "Adam",
          "lr": 0.008,
        },
        "lr_scheduler_spec": {
          "name": "MultiStepLR",
          "milestones": [80000],
          "gamma": 0.9,
        },
        "gpu": true
      }
    }],
    "env": [{
      "name": "LunarLander-v2",
      "max_t": null,
      "max_tick_unit": "total_t",
      "max_tick": 400000,
      "save_frequency": 20000,
    }],
    "body": {
      "product": "outer",
      "num": 1
    },
    "meta": {
      "distributed": false,
      "max_session": 4,
      "max_trial": 95,
      "search": "RandomSearch",
      "resources": {
        "num_cpus": 95,
      }
    },
    "search": {
      "agent": [{
        "algorithm": {
          "clip_eps__uniform": [0.1, 1.0],
          "entropy_coef_spec": {
            "start_val__uniform": [0.01, 1.0],
          },
          "val_loss_coef__uniform": [0.01, 1.0],
          "sil_policy_loss_coef__uniform": [0.01, 1.0],
          "sil_val_loss_coef__uniform": [0.01, 1.0]
        },
        "net": {
          "hid_layers_activation__choice": ["tanh", "relu", "selu"],
          "actor_optim_spec": {
            "lr__uniform": [0.00001, 0.01]
          },
          "critic_optim_spec": {
            "lr__uniform": [0.00001, 0.01]
          }
        }
      }]
    }
  },
  "ppo_sil_rnn_shared_lunar": {
    "agent": [{
      "name": "PPO",
      "algorithm": {
        "name": "PPO",
        "action_pdtype": "default",
        "action_policy": "default",
        "explore_var_spec": null,
        "gamma": 0.993,
        "lam": 0.921,
        "clip_eps_spec": {
          "name": "linear_decay",
          "start_val": 0.10,
          "end_val": 0.01,
          "start_step": 30000,
          "end_step": 40000,
        },
        "entropy_coef_spec": {
          "name": "linear_decay",
          "start_val": 0.01,
          "end_val": 0.001,
          "start_step": 30000,
          "end_step": 40000,
        },
        "val_loss_coef": 0.1,
        "sil_policy_loss_coef": 1.0,
        "sil_val_loss_coef": 0.1,
        "training_frequency": 2,
        "training_batch_epoch": 10,
        "training_epoch": 8,
        "normalize_state": true
      },
      "memory": {
        "name": "OnPolicySeqReplay",
        "sil_replay_name": "SILSeqReplay",
        "batch_size": 64,
        "max_size": 10000,
        "use_cer": true
      },
      "net": {
        "type": "RecurrentNet",
        "shared": true,
        "cell_type": "GRU",
        "fc_hid_layers": [256, 128],
        "hid_layers_activation": "relu",
        "rnn_hidden_size": 64,
        "rnn_num_layers": 1,
        "seq_len": 4,
        "clip_grad_val": null,
        "use_same_optim": false,
        "init_fn": null,
        "actor_optim_spec": {
          "name": "Adam",
          "lr": 0.008,
        },
        "critic_optim_spec": {
          "name": "Adam",
          "lr": 0.008,
        },
        "lr_scheduler_spec": {
          "name": "MultiStepLR",
          "milestones": [80000],
          "gamma": 0.9,
        },
        "gpu": true
      }
    }],
    "env": [{
      "name": "LunarLander-v2",
      "max_t": null,
      "max_tick_unit": "total_t",
      "max_tick": 400000,
      "save_frequency": 20000,
    }],
    "body": {
      "product": "outer",
      "num": 1
    },
    "meta": {
      "distributed": false,
      "max_session": 4,
      "max_trial": 95,
      "search": "RandomSearch",
      "resources": {
        "num_cpus": 95,
      }
    },
    "search": {
      "agent": [{
        "algorithm": {
          "clip_eps__uniform": [0.1, 1.0],
          "entropy_coef_spec": {
            "start_val__uniform": [0.01, 1.0],
          },
          "val_loss_coef__uniform": [0.01, 1.0],
          "sil_policy_loss_coef__uniform": [0.01, 1.0],
          "sil_val_loss_coef__uniform": [0.01, 1.0]
        },
        "net": {
          "hid_layers_activation__choice": ["tanh", "relu", "selu"],
          "rnn_hidden_size__choice": [16, 32, 64],
          "actor_optim_spec": {
            "lr__uniform": [0.00001, 0.01]
          }
        }
      }]
    }
  },
  "ppo_sil_rnn_separate_lunar": {
    "agent": [{
      "name": "PPO",
      "algorithm": {
        "name": "PPO",
        "action_pdtype": "default",
        "action_policy": "default",
        "explore_var_spec": null,
        "gamma": 0.993,
        "lam": 0.921,
        "clip_eps_spec": {
          "name": "linear_decay",
          "start_val": 0.10,
          "end_val": 0.01,
          "start_step": 30000,
          "end_step": 40000,
        },
        "entropy_coef_spec": {
          "name": "linear_decay",
          "start_val": 0.01,
          "end_val": 0.001,
          "start_step": 30000,
          "end_step": 40000,
        },
        "val_loss_coef": 0.1,
        "sil_policy_loss_coef": 1.0,
        "sil_val_loss_coef": 0.1,
        "training_frequency": 2,
        "training_batch_epoch": 10,
        "training_epoch": 8,
        "normalize_state": true
      },
      "memory": {
        "name": "OnPolicySeqReplay",
        "sil_replay_name": "SILSeqReplay",
        "batch_size": 64,
        "max_size": 10000,
        "use_cer": true
      },
      "net": {
        "type": "RecurrentNet",
        "shared": false,
        "cell_type": "GRU",
        "fc_hid_layers": [256, 128],
        "hid_layers_activation": "relu",
        "rnn_hidden_size": 64,
        "rnn_num_layers": 1,
        "seq_len": 4,
        "clip_grad_val": null,
        "use_same_optim": false,
        "init_fn": null,
        "actor_optim_spec": {
          "name": "Adam",
          "lr": 0.008,
        },
        "critic_optim_spec": {
          "name": "Adam",
          "lr": 0.008,
        },
        "lr_scheduler_spec": {
          "name": "MultiStepLR",
          "milestones": [80000],
          "gamma": 0.9,
        },
        "gpu": true
      }
    }],
    "env": [{
      "name": "LunarLander-v2",
      "max_t": null,
      "max_tick_unit": "total_t",
      "max_tick": 400000,
      "save_frequency": 20000,
    }],
    "body": {
      "product": "outer",
      "num": 1
    },
    "meta": {
      "distributed": false,
      "max_session": 4,
      "max_trial": 95,
      "search": "RandomSearch",
      "resources": {
        "num_cpus": 95,
      }
    },
    "search": {
      "agent": [{
        "algorithm": {
          "clip_eps__uniform": [0.1, 1.0],
          "entropy_coef_spec": {
            "start_val__uniform": [0.01, 1.0],
          },
          "val_loss_coef__uniform": [0.01, 1.0],
          "sil_policy_loss_coef__uniform": [0.01, 1.0],
          "sil_val_loss_coef__uniform": [0.01, 1.0]
        },
        "net": {
          "hid_layers_activation__choice": ["tanh", "relu", "selu"],
          "rnn_hidden_size__choice": [16, 32, 64],
          "actor_optim_spec": {
            "lr__uniform": [0.00001, 0.01]
          },
          "critic_optim_spec": {
            "lr__uniform": [0.00001, 0.01]
          }
        }
      }]
    }
  },
}<|MERGE_RESOLUTION|>--- conflicted
+++ resolved
@@ -245,12 +245,7 @@
     },
     "meta": {
       "distributed": false,
-<<<<<<< HEAD
-      "graph_x": "total_t",
       "max_session": 4,
-=======
-      "max_session": 2,
->>>>>>> 835e42c6
       "max_trial": 95,
       "search": "RandomSearch",
       "resources": {
